--- conflicted
+++ resolved
@@ -6,15 +6,6 @@
             return client.emit('authSuccess');
 
         case 'status':
-<<<<<<< HEAD
-            return client.emit('statusUpdate', getServer(id), args);
-
-        case 'console output':
-            return client.emit('serverOutput', id, args);
-
-        case 'daemon message':
-            return client.emit('daemonMessage', getServer(id), args);
-=======
             return client.emit('statusUpdate', ...args);
 
         case 'console output':
@@ -22,36 +13,17 @@
 
         case 'daemon message':
             return client.emit('daemonMessage', ...args);
->>>>>>> 1acde9f6
 
         case 'install started':
             return client.emit('installStart');
 
         case 'install output':
-<<<<<<< HEAD
-            return client.emit('installOutput', id, args);
-=======
             return client.emit('installOutput', ...args);
->>>>>>> 1acde9f6
 
         case 'install completed':
             return client.emit('installComplete');
 
         case 'stats':
-<<<<<<< HEAD
-            args = JSON.parse(args);
-            return client.emit('statsUpdate', getServer(id), args);
-
-        case 'transferLogs':
-        case 'transferStatus':
-            return client.emit('transferUpdate', id, args);
-
-        case 'backup completed':
-            let backup = {};
-            args = JSON.parse(args);
-            if (args.length) backup = getServer(id)?.backups._patch(args[0]);
-            return client.emit('backupComplete', getServer(id), backup);
-=======
             const stats = JSON.parse(args);
             stats.network = caseConv.camelCase(stats.network);
             return client.emit('statsUpdate', caseConv.camelCase(stats));
@@ -64,18 +36,13 @@
             let backup = {};
             if (args.length) backup = getServer(id).backups._patch(args[0]);
             return client.emit('backupComplete', backup);
->>>>>>> 1acde9f6
 
         case 'token expired':
             return client.emit('serverDisconnect');
 
         case 'daemon error':
         case 'jwt error':
-<<<<<<< HEAD
-            return client.emit('error', id, args);
-=======
             return client.emit('error', ...args);
->>>>>>> 1acde9f6
 
         default:
             return client.emit('debug', `[SHARD ${id}] Received unknown event: '${event}'`);
