--- conflicted
+++ resolved
@@ -25,18 +25,6 @@
         this.client.emit('debug', `[SHARD ${this.id}] ${message}`);
     }
 
-<<<<<<< HEAD
-    connect({ socket }) {
-        if (!['CLOSED', 'RECONNECTING'].includes(this.status)) return;
-        this.socket?.close(1000, 'pterojs::disconnect');
-        this.socket = new WebSocket(socket);
-        this.status = 'CONNECTING';
-
-        this.socket.on('open', () => this._onOpen());
-        this.socket.on('message', data => this._onMessage(data.toString()));
-        this.socket.on('error', error => this._onError(error));
-        this.socket.on('close', () => this._onClose());
-=======
     /**
      * Initialize connection and resolve after full authentication
      * @param {WebSocketAuth?} auth WebSocket URL to connect to
@@ -64,7 +52,6 @@
                 resolve(this.socket);
             });
         })
->>>>>>> 1acde9f6
     }
 
     /**
@@ -74,11 +61,6 @@
     async reconnect() {
         if (this.status === 'RECONNECTING') return;
         this.status = 'RECONNECTING';
-<<<<<<< HEAD
-        this.#debug('Attempting reconnect');
-        const { data } = await this.client.requests.get(endpoints.servers.ws(this.id));
-=======
->>>>>>> 1acde9f6
         this.socket.close(4009, 'pterojs::reconnect');
 
         const { data } = await this.client.requests.get(endpoints.servers.ws(this.id));
@@ -89,14 +71,8 @@
      * Close socket connection
      */
     disconnect() {
-<<<<<<< HEAD
-        if (!this.readyAt) return;
-        this.socket.close(1000, 'pterojs::disconnect');
-        this.#debug('Connection closed; resetting shard');
-=======
         return new Promise(async (resolve, reject) => {
             if (!this.readyAt) return reject('Socket is not connected');
->>>>>>> 1acde9f6
 
             this.once('serverDisconnect', resolve);
             this.socket.close(1000, 'pterojs::disconnect');
@@ -143,41 +119,21 @@
 
     _onOpen() {
         this.status = 'CONNECTED';
-<<<<<<< HEAD
-        this.lastPing = Date.now();
-        this.#debug('Socket connected');
-=======
         this.readyAt = Date.now();
         this.refreshToken();
 
         this.#debug('Connection opened');
->>>>>>> 1acde9f6
     }
 
     _onMessage(data) {
         if (!data) return this.#debug('Received a malformed packet');
         data = JSON.parse(data);
-<<<<<<< HEAD
-        this.#debug(`Received event '${data.event}'`);
-        this.client.emit('rawPayload', data);
-=======
 
         this.emit('rawPayload', data);
->>>>>>> 1acde9f6
 
         switch (data.event) {
             case 'auth success':
                 this.ping = Date.now() - this.lastPing;
-<<<<<<< HEAD
-                this.#debug('Authenticated successfully');
-                console.log(this.token);
-                break;
-
-            case 'token expiring':
-                this.#debug('Attempting heartbeat authentication');
-                this.send('auth', this.token);
-                break;
-=======
                 this.#debug('Auth token refreshed');
                 this.emit('authSuccess');
 
@@ -186,20 +142,13 @@
             case 'token expiring':
                 this.refreshToken();
                 return;
->>>>>>> 1acde9f6
 
             case 'token expired':
                 this.reconnect();
                 break;
+        }
 
-<<<<<<< HEAD
-            default:
-                handle(this.client, data, this.id);
-                return;
-        }
-=======
         handle(this, data, this.id);
->>>>>>> 1acde9f6
     }
 
     _onError(error) {
